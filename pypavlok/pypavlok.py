--- conflicted
+++ resolved
@@ -16,12 +16,12 @@
         'firmware_revision' : '00002a26-0000-1000-8000-00805f9b34fb'
     }
 
-<<<<<<< HEAD
-    def __init__(self, addr, device='hci0', debug=False, **connect_kwargs):
+    def __init__(self, addr=None, device='hci0', debug=False, **connect_kwargs):
         '''
-        @param addr: MAC address of Pavlok device
-        @param device: host Bluetooth interface
-        @param debug: debug logging, disabled by default
+        @param addr (optional): MAC address of Pavlok device
+                                If not passed, will be discovered with DiscoveryService (requires root privileges)
+        @param device (optional): host Bluetooth interface ('hci0' by default)
+        @param debug (optional): debug logging (disabled by default)
         @param connect_kwargs: keyword arguments (security_level, channel_type, mtu, psm) to pass to GATTRequester.connect
                                security_level: 'low' (default), 'medium', 'high'
                                channel_type: 'public' (default), 'random'
@@ -30,26 +30,14 @@
         '''
         self._init_logging(debug)
 
+        if not addr:
+            addr = self._get_pavlok_mac_addr(device)
+            assert addr, 'Could not find Pavlok device'
+
         GATTRequester.__init__(self, addr, False, device) #GATTRequester is an old-style class
         if connect_kwargs:
             self.logger.debug('Got keyword arguments for self.connect: %s', connect_kwargs)
         self.connect(wait=False, **connect_kwargs) #Blocking connect() is better, but it would require root privileges
-=======
-    def __init__(self, addr=None, device='hci0', debug=False):
-        '''
-        @param addr (optional): MAC address of Pavlok device
-                                If not passed, will be discovered with DiscoveryService (requires root privileges)
-        @param device (optional): host Bluetooth interface ('hci0' by default)
-        @param debug (optional): debug logging (disabled by default)
-        '''
-        self._init_logging(debug)
-
-        if not addr:
-            addr = self._get_pavlok_mac_addr(device)
-            assert addr, 'Could not find Pavlok device'
-
-        GATTRequester.__init__(self, addr, True, device) #GATTRequester is an old-style class
->>>>>>> 7eb2aa14
         self._wait_until_connected()
 
         characteristics = self.discover_characteristics()
